--- conflicted
+++ resolved
@@ -401,8 +401,7 @@
     adata = scvi.data.pbmcs_10x_cite_seq(save_path=save_path, protein_join="outer")
     model = TOTALVI(adata)
     assert model.model.protein_batch_mask is not None
-<<<<<<< HEAD
-    model.train(2, train_size=0.5)
+    model.train(1, train_size=0.5)
 
 
 def test_scvi_online_update(save_path):
@@ -522,7 +521,4 @@
     model.model.protein_batch_mask[2]
     model.model.protein_batch_mask[3]
     model.train(n_epochs=1)
-    model.get_latent_representation()
-=======
-    model.train(1, train_size=0.5)
->>>>>>> 2f07ef47
+    model.get_latent_representation()